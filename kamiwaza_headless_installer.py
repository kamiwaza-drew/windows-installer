--- conflicted
+++ resolved
@@ -521,15 +521,6 @@
         if ret == 0:
             self.log_output(f"Final default user verification: {final_user.strip()}")
         
-<<<<<<< HEAD
-        # Set this instance as the default WSL distribution
-        self.log_output(f"Setting '{instance_name}' as default WSL distribution...")
-        ret, _, err = self.run_command(['wsl', '--set-default', instance_name], timeout=15)
-        if ret == 0:
-            self.log_output(f"✓ Successfully set '{instance_name}' as default WSL distribution")
-        else:
-            self.log_output(f"⚠ Warning: Failed to set '{instance_name}' as default: {err}")
-=======
         # Set kamiwaza as the default WSL distribution
         self.log_output(f"Setting '{instance_name}' as default WSL distribution...")
         ret, _, err = self.run_command(['wsl', '--set-default', instance_name], timeout=15)
@@ -537,7 +528,6 @@
             self.log_output(f"Successfully set '{instance_name}' as default WSL distribution")
         else:
             self.log_output(f"WARNING: Failed to set '{instance_name}' as default: {err}")
->>>>>>> f6a3e9af
         
         self.log_output(f"Successfully created and initialized '{instance_name}' WSL instance")
         return instance_name
@@ -1265,15 +1255,6 @@
             self.log_output("")
             self.log_output("=== WSL AND DOCKER INTEGRATION SETUP ===")
             self.setup_wsl_default_and_docker(wsl_instance)
-:
-                self.log_output(f"WARNING: kamiwaza command not found in PATH: {kamiwaza_err}")
-            
-            # Test kamiwaza version
-            version_ret, version_out, version_err = self.run_command(wsl_cmd + ['kamiwaza', '--version'], timeout=15)
-            if version_ret == 0:
-                self.log_output(f"SUCCESS: Kamiwaza version: {version_out.strip()}")
-            else:
-                self.log_output(f"INFO: Could not get kamiwaza version (may need setup): {version_err}")
             
             # Start kamiwaza automatically after successful installation
             self.log_output("")
